--- conflicted
+++ resolved
@@ -5,6 +5,7 @@
 	"bytes"
 	"context"
 	"fmt"
+	"github.com/Comcast/Ravel/pkg/bgp"
 	"github.com/Comcast/Ravel/pkg/stats"
 	"io"
 	"os"
@@ -32,38 +33,28 @@
 	ignoreCordon   bool
 	weightOverride bool
 	defaultWeight  int
-<<<<<<< HEAD
-
-	ctx     context.Context
-	logger  log.FieldLogger
-	waitMs  int
-	logrule string
-	earlylate string
-=======
+	ctx            context.Context
+	logger         log.FieldLogger
+	waitMs         int
+	earlylate      string
 	logrule        bool
 	skipMasterNode bool
-	ctx    context.Context
 	ravelMode      string
-	logger log.FieldLogger
->>>>>>> 44aa4d07
 }
 
 // NewIPVS creates a new IPVS struct which manages ipvsadm
 func NewIPVS(ctx context.Context, primaryIP string, weightOverride bool, ignoreCordon bool, logger log.FieldLogger, ravelMode string) (*IPVS, error) {
 	log.Debugln("ipvs: Creating new IPVS manager")
-<<<<<<< HEAD
+
 	waitMs := IntGetenv("RAVEL_DELAY", 2000)
+
 	logrule := os.Getenv("RAVEL_LOGRULE")
 	earlylate := os.Getenv("RAVEL_EARLYLATE")
-=======
-
-	logrule := os.Getenv("RAVEL_LOGRULE")
 	skipEnv := os.Getenv("SKIP_MASTER_NODE") // to get the 2.5 behavior on ipvs-master
-	
+
 	skipMasterNode := ravelMode == stats.KindDirector && skipEnv == "Y"
 
-    logger.Infof("ravelMode=%s, RAVEL_LOGRULE=%s, SKIP_MASTER_NODE env=%s, skip=%v", ravelMode, logrule, skipEnv, skipMasterNode)
->>>>>>> 44aa4d07
+	logger.Infof("ravelMode=%s, RAVEL_LOGRULE=%s, SKIP_MASTER_NODE env=%s, skip=%v", ravelMode, logrule, skipEnv, skipMasterNode)
 
 	return &IPVS{
 		ravelMode:      ravelMode,
@@ -76,7 +67,6 @@
 		ignoreCordon:   ignoreCordon,
 		defaultWeight:  1, // just so there's no magic numbers to hunt down
 		waitMs:         waitMs,
-		logrule:        logrule,
 		earlylate:      earlylate,
 	}, nil
 }
@@ -235,7 +225,6 @@
 func (i *IPVS) generateRules(w *watcher.Watcher, nodes []*v1.Node, config *types.ClusterConfig) ([]string, error) {
 	rules := []string{}
 
-
 	startTime := time.Now()
 	defer func() {
 		log.Debugln("ipvs: generateRules run time:", time.Since(startTime))
@@ -310,7 +299,6 @@
 		}
 		eligibleNodes = append(eligibleNodes, node)
 	}
-
 
 	// Next, we iterate over vips, ports, _and_ nodes to create the backend definitions
 	for vip, ports := range config.Config {
@@ -489,7 +477,6 @@
 	return rules, nil
 }
 
-<<<<<<< HEAD
 func (i *IPVS) WaitAWhile() {
 
 	select {
@@ -512,29 +499,63 @@
 	return i
 }
 
-// generate 2 sets of rules (early, late) to
+func (i *IPVS) logRules(name string, rules []string, ts string) {
+
+	file, err := os.Create("/tmp/" + ts + "-" + name)
+	if err != nil {
+		i.logger.Errorf("Error on logRules %v", err)
+		return
+	}
+	defer file.Close()
+	for _, k := range rules {
+		file.WriteString(k + "\n")
+	}
+}
+
+func (i *IPVS) SetIPVS(w *watcher.Watcher, config *types.ClusterConfig, logger log.FieldLogger, ipType string) error {
+
+	var err error
+	if i.earlylate == "Y" {
+		err = i.SetIPVSEarlyLate(w, config, logger, ipType)
+	} else {
+		err = i.SetIPVSRules(w, config, logger, ipType)
+
+	}
+	return err
+}
+
+// SetIPVSEarlyLate - generate 2 sets of rules (early, late) to
 // allow more time for the node workers.
-func (i *IPVS) SetIPVSEarlyLate(w *watcher.Watcher, config *types.ClusterConfig, logger log.FieldLogger) error {
+func (i *IPVS) SetIPVSEarlyLate(w *watcher.Watcher, config *types.ClusterConfig, logger log.FieldLogger, ipType string) error {
 
 	startTime := time.Now()
 	ts := time.Now().Format("20060102150405")
-
 	defer func() {
 		log.Debugln("ipvs: setIPVS run time was:", time.Since(startTime))
 	}()
 
-	// log.Debugln("ipvs: Setting IPVS rules")
-
-	// get existing rules
-	// log.Debugln("ipvs: getting existing rules")
-	ipvsConfigured, err := i.Get()
+	var err error
+	var ipvsConfigured = []string{}
+	var ipvsGenerated = []string{}
+
+	if ipType == bgp.AddrKindIPV4 {
+		ipvsConfigured, err = i.Get()
+	} else {
+		ipvsConfigured, err = i.GetV6()
+	}
+
 	if err != nil {
 		return err
 	}
 
 	// get config-generated rules
 	log.Debugln("ipvs: start generating rules after", time.Since(startTime))
-	ipvsGenerated, err := i.generateRules(w, w.Nodes, config)
+
+	if ipType == bgp.AddrKindIPV4 {
+		ipvsGenerated, err = i.generateRules(w, w.Nodes, config)
+	} else {
+		ipvsGenerated, err = i.generateRulesV6(w, w.Nodes, config)
+	}
 	if err != nil {
 		return err
 	}
@@ -547,7 +568,7 @@
 	rulesEarly, rulesLate := i.mergeEarlyLate(ipvsConfigured, ipvsGenerated)
 	log.Debugln("ipvs: merging rules duration", time.Since(startTime2))
 
-	if i.logrule == "Y" && len(rulesEarly)+len(rulesLate) > 0 {
+	if i.logrule && len(rulesEarly)+len(rulesLate) > 0 {
 		i.logRules("configured", ipvsConfigured, ts)
 		i.logRules("generated", ipvsGenerated, ts)
 		if len(rulesEarly) > 0 {
@@ -589,60 +610,40 @@
 	log.Debugln("ipvs: done merging and applying rules after", time.Since(startTime))
 	// log.Debugln("ipvs: done merging and applying rules")
 	return nil
-=======
-func (i *IPVS) logRules(name string, rules []string, ts string) {
-
-	file, err := os.Create("/tmp/" + ts + "-" + name)
-	if err != nil {
-		i.logger.Errorf("Error on logRules %v", err)
-		return
-	}
-	defer file.Close()
-	for _, k := range rules {
-		file.WriteString(k + "\n")
-	}
->>>>>>> 44aa4d07
-}
-
-func (i *IPVS) SetIPVS(w *watcher.Watcher, config *types.ClusterConfig, logger log.FieldLogger) error {
-
-
-	var err error
-
-	if i.earlylate == "Y" {
-		err = i.SetIPVSEarlyLate(w, config, logger)
-	} else {
-		err = i.SetIPVSRules(w, config, logger)
-
-	}
-	return err
 }
 
 // generate one set of rules
-func (i *IPVS) SetIPVSRules(w *watcher.Watcher, config *types.ClusterConfig, logger log.FieldLogger) error {
+func (i *IPVS) SetIPVSRules(w *watcher.Watcher, config *types.ClusterConfig, logger log.FieldLogger, ipType string) error {
 
 	startTime := time.Now()
 	ts := time.Now().Format("20060102150405")
-<<<<<<< HEAD
-
-=======
->>>>>>> 44aa4d07
+
 	defer func() {
 		log.Debugln("ipvs: setIPVS run time was:", time.Since(startTime))
 	}()
 
-	// log.Debugln("ipvs: Setting IPVS rules")
-
-	// get existing rules
-	// log.Debugln("ipvs: getting existing rules")
-	ipvsConfigured, err := i.Get()
+ 	var err error
+	var ipvsConfigured = []string{}
+	var ipvsGenerated = []string{}
+
+	if ipType == bgp.AddrKindIPV4 {
+		ipvsConfigured, err = i.Get()
+	} else {
+		ipvsConfigured, err = i.GetV6()
+	}
+
 	if err != nil {
 		return err
 	}
-
 	// get config-generated rules
 	log.Debugln("ipvs: start generating rules after", time.Since(startTime))
-	ipvsGenerated, err := i.generateRules(w, w.Nodes, config)
+
+	if ipType == bgp.AddrKindIPV4 {
+		ipvsGenerated, err = i.generateRules(w, w.Nodes, config)
+	} else {
+		ipvsGenerated, err = i.generateRulesV6(w, w.Nodes, config)
+	}
+
 	if err != nil {
 		return err
 	}
@@ -655,11 +656,8 @@
 
 	log.Debugln("ipvs: done merging rules after", time.Since(startTime))
 
-<<<<<<< HEAD
-	if i.logrule == "Y" && len(rules) > 0 {
-=======
 	if i.logrule && len(rules) > 0 {
->>>>>>> 44aa4d07
+
 		i.logRules("configured", ipvsConfigured, ts)
 		i.logRules("generated", ipvsGenerated, ts)
 		i.logRules("newrules", rules, ts)
@@ -684,20 +682,10 @@
 	return nil
 }
 
-func (i *IPVS) logRules(name string, rules []string, ts string) {
-
-	file, err := os.Create("/tmp/" + ts + "-" + name)
-	if err != nil {
-		i.logger.Errorf("Error on logRules %v", err)
-		return
-	}
-	defer file.Close()
-	for _, k := range rules {
-		file.WriteString(k + "\n")
-	}
-}
-
-func (i *IPVS) SetIPVS6(w *watcher.Watcher, config *types.ClusterConfig, logger log.FieldLogger) error {
+
+
+
+func (i *IPVS) SetIPVS6_NU(w *watcher.Watcher, config *types.ClusterConfig, logger log.FieldLogger) error {
 
 	startTime := time.Now()
 	defer func() {
@@ -1012,9 +1000,9 @@
 	}
 
 	var mergedRulesEarly []string
-	var mergedRulesEarly2 []string  // -D
+	var mergedRulesEarly2 []string // -D
 	var mergedRulesLate []string
-	var mergedRulesLate2 []string   // -A
+	var mergedRulesLate2 []string // -A
 	// Order the rules
 	for r, rule := range mergedRulesMap {
 
@@ -1032,7 +1020,7 @@
 			}
 
 		} else {
-            // -D after -d
+			// -D after -d
 			if strings.HasPrefix(r, "-D") {
 				mergedRulesEarly2 = append(mergedRulesEarly2, r)
 			} else {
