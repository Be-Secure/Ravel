--- conflicted
+++ resolved
@@ -1,12 +1,4 @@
-<<<<<<< HEAD
 FROM golang:1.16-alpine
-=======
-FROM golang:1.11.2-alpine3.8
-# PRO TIP: This build takes a long time. You can speed up the build after
-# a successful one by using FROM using the image on alpine build layer 
-# Step 9/28 : FROM alpine:3.8
-#  ---> dac705114996 # this value; ie, FROM dac705114996, instead of FROM golang
->>>>>>> 1fbe32e0
 RUN apk update && apk add gcc libc-dev git libpcap-dev && rm -rf /var/cache/apk/*
 WORKDIR /app/src
 COPY . /app/src
