--- conflicted
+++ resolved
@@ -1,10 +1,6 @@
 FROM golang:1.11.2-alpine3.8
 RUN apk update && apk add gcc libc-dev git libpcap-dev && rm -rf /var/cache/apk/*
-<<<<<<< HEAD
 WORKDIR /go/src/github.com/comcast/ravel
-=======
-WORKDIR /go/src/github.com/ravel
->>>>>>> 0dccca5b
 COPY .git $WORKDIR
 COPY . $WORKDIR
 RUN COMMIT=$(git rev-list -1 HEAD --) && \
@@ -30,14 +26,10 @@
 RUN apk add haproxy
 RUN rm -rf /var/cache/apk/*
 
-<<<<<<< HEAD
+RUN touch /var/run/haproxy.pid
+
 COPY --from=0 /go/src/github.com/comcast/ravel/ravel /bin/
 COPY --from=0 /go/src/github.com/comcast/ravel/gobgp /bin/
 COPY --from=0 /go/src/github.com/comcast/ravel/gobgpd /bin/
-=======
-COPY --from=0 /go/src/github.com/ravel/ravel /bin/
-COPY --from=0 /go/src/github.com/ravel/gobgp /bin/
-COPY --from=0 /go/src/github.com/ravel/gobgpd /bin/
->>>>>>> 0dccca5b
 RUN chmod ugo+x /bin/gobgp
 ENTRYPOINT ["/bin/ravel"]