package system

import (
	"bufio"
	"bytes"
	"context"
	"fmt"
	"io"
	"os/exec"
	"reflect"
	"sort"
	"strconv"
	"strings"

	"github.com/Sirupsen/logrus"

	"github.com/comcast/ravel/pkg/types"
)

const (
	colocationModeDisabled = "disabled"
	colocationModeIPTables = "iptables"
	colocationModeIPVS     = "ipvs"
)

// IPVS is an interface for getting and setting IPVS configurations
type IPVS interface {
	Get() ([]string, error)
	GetV6() ([]string, error)
	Set(rules []string) ([]byte, error)
	Teardown(context.Context) error

	SetIPVS(nodes types.NodesList, config *types.ClusterConfig, logger logrus.FieldLogger) error
	SetIPVS6(nodes types.NodesList, config *types.ClusterConfig, logger logrus.FieldLogger) error
	CheckConfigParity(nodes types.NodesList, config *types.ClusterConfig, addresses []string, configReady bool) (bool, error)
}

type ipvs struct {
	nodeIP string

	ignoreCordon   bool
	weightOverride bool
	defaultWeight  int

	ctx    context.Context
	logger logrus.FieldLogger
}

func NewIPVS(ctx context.Context, primaryIP string, weightOverride bool, ignoreCordon bool, logger logrus.FieldLogger) (IPVS, error) {
	return &ipvs{
		ctx:            ctx,
		nodeIP:         primaryIP,
		logger:         logger,
		weightOverride: weightOverride,
		ignoreCordon:   ignoreCordon,
		defaultWeight:  1, // just so there's no magic numbers to hunt down
	}, nil
}

// =====================================================================================================

// getConfiguredIPVS returns the output of `ipvsadm -Sn`
// That IPVS command returns a list of director VIP addresses sorted in lexicographic order by address:port,
// with backends sorted by realserver address:port.
func (i *ipvs) Get() ([]string, error) {

	// run the ipvsadm command
	cmd := exec.CommandContext(i.ctx, "ipvsadm", "-Sn")
	stdout, err := cmd.Output()
	if err != nil {
		return nil, fmt.Errorf("ipvsadm -Sn failed with %v", err)
	}

	out := []string{}
	buf := bytes.NewBuffer(stdout)
	scanner := bufio.NewScanner(buf)
	for scanner.Scan() {
		rule := scanner.Text()
		/*
			filter only ipv4 rules
			this looks janky, until you consider the ipvsadm source code, whose output this method consumes
			http://svn.linuxvirtualserver.org/repos/ipvsadm/trunk/ipvsadm.c
			if (buf[0] == '[') {
				buf++;
				portp = strchr(buf, ']');
				if (portp == NULL)
				...

			the accepted way to parse whether a rule is v6 in LVS is "look along
			the string until you see a closing bracket". Good enough for Linus, good enough for me...
		*/
		if !strings.Contains(rule, "[") && !strings.Contains(rule, "]") {
			out = append(out, rule)
		}
	}

	return out, nil
}

// getConfiguredIPVS returns the output of `ipvsadm -Sn`
// That IPVS command returns a list of director VIP addresses sorted in lexicographic order by address:port,
// with backends sorted by realserver address:port.
// GetV6 filters only ipv6 rules. Sadly there is no native ipvsadm command to filter this
func (i *ipvs) GetV6() ([]string, error) {

	// run the ipvsadm command
	cmd := exec.CommandContext(i.ctx, "ipvsadm", "-Sn")
	stdout, err := cmd.Output()
	if err != nil {
		return nil, fmt.Errorf("ipvsadm -Sn failed with %v", err)
	}

	out := []string{}
	buf := bytes.NewBuffer(stdout)
	scanner := bufio.NewScanner(buf)
	for scanner.Scan() {
		rule := scanner.Text()
		// filter only v6 rules
		// this looks janky, until <see comment on GetV4 above
		if strings.Contains(rule, "[") && strings.Contains(rule, "]") {
			out = append(out, rule)
		}
	}

	return out, nil
}

func (i *ipvs) Set(rules []string) ([]byte, error) {

	i.logger.Infof("got %d ipvs rules to set", len(rules))

	// run the ipvsadm command
	cmd := exec.CommandContext(i.ctx, "ipvsadm", "-R")
	stdin, err := cmd.StdinPipe()
	if err != nil {
		return nil, fmt.Errorf("ipvsadm -R failed with %v", err)
	}
	defer stdin.Close()

	var b bytes.Buffer
	cmd.Stdout = &b
	cmd.Stderr = &b

	input := strings.Join(rules, "\n")
	err = cmd.Start()
	if err != nil {
		return nil, err
	}
	io.WriteString(stdin, input)
	stdin.Close()
	return b.Bytes(), cmd.Wait()
}

func (i *ipvs) Teardown(ctx context.Context) error {
	cmd := exec.CommandContext(ctx, "ipvsadm", "-C")
	return cmd.Run()
}

// XXX this thing needs not only the list of nodes, but also the list of
// endpoints for each service in each node.
//

// TODO: by passing in a list of endpoints, this function can generate weights in
// accordance with the # of pods running on a given node

// generateRules takes a list of nodes and a clusterconfig and creates a complete
// set of IPVS rules for application.
// In order to accept IPVS Options, what do we do?
//
func (i *ipvs) generateRules(nodes types.NodesList, config *types.ClusterConfig) ([]string, error) {
	rules := []string{}

	for vip, ports := range config.Config {
		// Add rules for Frontend ipvsadm
		for port, serviceConfig := range ports {
<<<<<<< HEAD
			// set rules for tcp / udp
			if serviceConfig.TCPEnabled {
				rule := fmt.Sprintf(
					"-A -t %s:%s -s %s",
					vip,
					port,
					serviceConfig.IPVSOptions.Scheduler(),
				)
				rules = append(rules, rule)
			}

			if serviceConfig.UDPEnabled {
				rule := fmt.Sprintf(
					"-A -u %s:%s -s %s",
					vip,
					port,
					serviceConfig.IPVSOptions.Scheduler(),
				)
				rules = append(rules, rule)
			}
=======
			rule := fmt.Sprintf(
				"-A -t %s:%s -s %s",
				vip,
				port,
				serviceConfig.IPVSOptions.Scheduler(),
			)

			// flags default empty; only append if we have arguments
			if serviceConfig.IPVSOptions.Flags != "" {
				rule = fmt.Sprintf("%s -b %s", rule, serviceConfig.IPVSOptions.Flags)
			}

			rules = append(rules, rule)
>>>>>>> 32c6b761
		}
	}

	// filter to just eligible nodes. right now this can be done at the
	// outer scope, but if nodes are to be filtered on the basis of endpoints,
	// this functionality may need to move to the inner loop.
	eligibleNodes := types.NodesList{}
	for _, node := range nodes {
		eligible, reason := node.IsEligibleBackendV4(config.NodeLabels, i.nodeIP, i.ignoreCordon)
		if !eligible {
			i.logger.Debugf("node %s deemed ineligible. %v", i.nodeIP, reason)
			continue
		}
		eligibleNodes = append(eligibleNodes, node)
	}

	// Next, we iterate over vips, ports, _and_ nodes to create the backend definitions
	for vip, ports := range config.Config {

		// Now iterate over the whole set of services and all of the nodes for each
		// service writing ipvsadm rules for each element of the full set
		for port, serviceConfig := range ports {
			nodeSettings := getNodeWeightsAndLimits(eligibleNodes, serviceConfig, i.weightOverride, i.defaultWeight)
			for _, n := range eligibleNodes {
				// ipvsadm -a -t $VIP_ADDR:<port> -r $backend:<port> -g -w 1 -x 0 -y 0
				if serviceConfig.TCPEnabled {
					rule := fmt.Sprintf(
						"-a -t %s:%s -r %s:%s -%s -w %d -x %d -y %d",
						vip, port,
						n.IPV4(), port,
						nodeSettings[n.IPV4()].forwardingMethod,
						nodeSettings[n.IPV4()].weight,
						nodeSettings[n.IPV4()].uThreshold,
						nodeSettings[n.IPV4()].lThreshold,
					)
					rules = append(rules, rule)
				}

				if serviceConfig.UDPEnabled {
					rule := fmt.Sprintf(
						"-a -u %s:%s -r %s:%s -%s -w %d -x %d -y %d",
						vip, port,
						n.IPV4(), port,
						nodeSettings[n.IPV4()].forwardingMethod,
						nodeSettings[n.IPV4()].weight,
						nodeSettings[n.IPV4()].uThreshold,
						nodeSettings[n.IPV4()].lThreshold,
					)
					rules = append(rules, rule)
				}

			}
		}
	}
	sort.Sort(ipvsRules(rules))
	return rules, nil
}

// generateRules takes a list of nodes and a clusterconfig and creates a complete
// set of IPVS rules for application.
// In order to accept IPVS Options, what do we do?
// NOTE: As of this writing 3/27/20, we use HAProxy to NAT to the v4 network,
// but HAProxy does not support UDP. Leaving this here as it correctly sets v6
// UDP servers, but if a backend is a realserver node translating with haproxy,
// traffic won't get through
func (i *ipvs) generateRulesV6(nodes types.NodesList, config *types.ClusterConfig) ([]string, error) {
	rules := []string{}

	for vip, ports := range config.Config6 {
		// Add rules for Frontend ipvsadm as tcp / udp
		for port, serviceConfig := range ports {
			// set rules for tcp / udp
			if serviceConfig.TCPEnabled {
				rule := fmt.Sprintf(
					"-A -t [%s]:%s -s %s",
					vip,
					port,
					serviceConfig.IPVSOptions.Scheduler(),
				)
				rules = append(rules, rule)
			}

			if serviceConfig.UDPEnabled {
				rule := fmt.Sprintf(
					"-A -u [%s]:%s -s %s",
					vip,
					port,
					serviceConfig.IPVSOptions.Scheduler(),
				)

				rules = append(rules, rule)
			}
		}
	}

	sort.Sort(ipvsRules(rules))
	return rules, nil
}

// generateRules takes a list of nodes and a clusterconfig and creates a complete
// set of IPVS rules for application.
// In order to accept IPVS Options, what do we do?
//
func (i *ipvs) generateRulesV6(nodes types.NodesList, config *types.ClusterConfig) ([]string, error) {
	rules := []string{}

	for vip, ports := range config.Config6 {
		// Add rules for Frontend ipvsadm
		for port, serviceConfig := range ports {
			rule := fmt.Sprintf(
				"-A -t [%s]:%s -s %s",
				vip,
				port,
				serviceConfig.IPVSOptions.Scheduler(),
			)
			rules = append(rules, rule)
		}
	}

	// filter to just eligible nodes. right now this can be done at the
	// outer scope, but if nodes are to be filtered on the basis of endpoints,
	// this functionality may need to move to the inner loop.
	eligibleNodes := types.NodesList{}
	for _, node := range nodes {
		eligible, reason := node.IsEligibleBackendV6(config.NodeLabels, i.nodeIP, i.ignoreCordon)
		if !eligible {
			i.logger.Debugf("node %s deemed ineligible. %v", i.nodeIP, reason)
			continue
		}
		eligibleNodes = append(eligibleNodes, node)
	}

	// Next, we iterate over vips, ports, _and_ nodes to create the backend definitions
	for vip, ports := range config.Config6 {
		// Now iterate over the whole set of services and all of the nodes for each
		// service writing ipvsadm rules for each element of the full set
		for port, serviceConfig := range ports {
			nodeSettings := getNodeWeightsAndLimits(eligibleNodes, serviceConfig, i.weightOverride, i.defaultWeight)
			for _, n := range eligibleNodes {
				// ipvsadm -a -t $VIP_ADDR:<port> -r $backend:<port> -g -w 1 -x 0 -y 0
				rule := fmt.Sprintf(
					"-a -t [%s]:%s -r [%s]:%s -%s -w %d -x %d -y %d",
					vip, port,
					n.IPV6(), port,
					nodeSettings[n.IPV6()].forwardingMethod,
					nodeSettings[n.IPV6()].weight,
					nodeSettings[n.IPV6()].uThreshold,
					nodeSettings[n.IPV6()].lThreshold,
				)

				rules = append(rules, rule)
			}
		}
	}

	// filter to just eligible nodes. right now this can be done at the
	// outer scope, but if nodes are to be filtered on the basis of endpoints,
	// this functionality may need to move to the inner loop.
	eligibleNodes := types.NodesList{}
	for _, node := range nodes {
		eligible, reason := node.IsEligibleBackendV6(config.NodeLabels, i.nodeIP, i.ignoreCordon)
		if !eligible {
			i.logger.Debugf("node %s deemed ineligible. %v", i.nodeIP, reason)
			continue
		}
		eligibleNodes = append(eligibleNodes, node)
	}

	// Next, we iterate over vips, ports, _and_ nodes to create the backend definitions
	for vip, ports := range config.Config6 {
		// Now iterate over the whole set of services and all of the nodes for each
		// service writing ipvsadm rules for each element of the full set
		for port, serviceConfig := range ports {
			nodeSettings := getNodeWeightsAndLimits(eligibleNodes, serviceConfig, i.weightOverride, i.defaultWeight)
			for _, n := range eligibleNodes {
				// ipvsadm -a -t $VIP_ADDR:<port> -r $backend:<port> -g -w 1 -x 0 -y 0
				if serviceConfig.TCPEnabled {
					rule := fmt.Sprintf(
						"-a -t [%s]:%s -r [%s]:%s -%s -w %d -x %d -y %d",
						vip, port,
						n.IPV6(), port,
						nodeSettings[n.IPV6()].forwardingMethod,
						nodeSettings[n.IPV6()].weight,
						nodeSettings[n.IPV6()].uThreshold,
						nodeSettings[n.IPV6()].lThreshold,
					)
					rules = append(rules, rule)
				}

				if serviceConfig.UDPEnabled {
					rule := fmt.Sprintf(
						"-a -u [%s]:%s -r [%s]:%s -%s -w %d -x %d -y %d",
						vip, port,
						n.IPV6(), port,
						nodeSettings[n.IPV6()].forwardingMethod,
						nodeSettings[n.IPV6()].weight,
						nodeSettings[n.IPV6()].uThreshold,
						nodeSettings[n.IPV6()].lThreshold,
					)
					rules = append(rules, rule)
				}
			}
		}
	}
	sort.Sort(ipvsRules(rules))
	return rules, nil
}

func (i *ipvs) SetIPVS(nodes types.NodesList, config *types.ClusterConfig, logger logrus.FieldLogger) error {
	// get existing rules
	ipvsConfigured, err := i.Get()
	if err != nil {
		return err
	}

	// get config-generated rules
	ipvsGenerated, err := i.generateRules(nodes, config)
	if err != nil {
		return err
	}

	// generate a set of deletions + creations
	rules := i.merge(ipvsConfigured, ipvsGenerated)
	if len(rules) > 0 {
		setBytes, err := i.Set(rules)
		if err != nil {
			logger.Errorf("error calling ipvs.Set. %v/%v", string(setBytes), err)
			for _, rule := range rules {
				logger.Errorf("Rule :%s:", rule)
			}
			return err
		}
	}
	return nil
}

func (i *ipvs) SetIPVS6(nodes types.NodesList, config *types.ClusterConfig, logger logrus.FieldLogger) error {
	// get existing rules
	ipvsConfigured, err := i.GetV6()
	if err != nil {
		return err
	}

	// get config-generated rules
	ipvsGenerated, err := i.generateRulesV6(nodes, config)
	if err != nil {
		return err
	}

	// generate a set of deletions + creations
	rules := i.merge(ipvsConfigured, ipvsGenerated)

	if len(rules) > 0 {
		setBytes, err := i.Set(rules)
		if err != nil {
			logger.Errorf("error calling ipvs.Set. %v/%v", string(setBytes), err)
			for _, rule := range rules {
				logger.Errorf("Rule :%s:", rule)
			}
			return err
		}
	}
	return nil
}

// nodeconfig stores the ipvs configuraton for a single node.
type nodeConfig struct {
	// forwarding method, weight, u-threshold, and l-threshold
	forwardingMethod string
	weight           int
	uThreshold       int
	lThreshold       int
}

// getNodeWeights returns the relative weighting for each node, and computes
// connection limits based on those weights. currently all nodes have an equal
// weight, so the computation is easy. In the future, when endpoints are considered
// here, perNodeX and perNodeY will be adjusted on the basis of relative weight
func getNodeWeightsAndLimits(nodes types.NodesList, serviceConfig *types.ServiceDef, weightOverride bool, defaultWeight int) map[string]nodeConfig {
	nodeWeights := map[string]nodeConfig{}
	if len(nodes) == 0 {
		return nodeWeights
	}

	perNodeX := serviceConfig.IPVSOptions.UThreshold() / len(nodes)
	perNodeY := serviceConfig.IPVSOptions.LThreshold() / len(nodes)

	// if either of the per-node calcs exceed the limits for ipvs, nuke em both
	if perNodeX > 65535 || perNodeY > 65535 {
		perNodeX, perNodeY = 0, 0
	}

	for _, node := range nodes {
		weight := defaultWeight
		if !weightOverride {
			weight = getWeightForNode(node, serviceConfig)
		}

		cfg := nodeConfig{
			forwardingMethod: serviceConfig.IPVSOptions.ForwardingMethod(),
			weight:           weight,
			uThreshold:       perNodeX,
			lThreshold:       perNodeY,
		}

		nodeWeights[node.IPV4()] = cfg
		nodeWeights[node.IPV6()] = cfg
	}
	return nodeWeights
}

func getWeightForNode(node types.Node, serviceConfig *types.ServiceDef) int {
	weight := 0
	for _, ep := range node.Endpoints {
		if ep.Namespace != serviceConfig.Namespace || ep.Service != serviceConfig.Service {
			continue
		}
		for _, subset := range ep.Subsets {
			found := false
			for _, port := range subset.Ports {
				if port.Name == serviceConfig.PortName {
					found = true
				}
			}
			if !found {
				continue
			}
			weight += len(subset.Addresses)
		}
	}
	return weight
}

// merge takes a set of configured rules and a set of generated rules then
// creates a derived set of rules. The derived rules should only:
// (a) Edit existing "-a" (add a real server) rules if a weight changes
// (b) Delete ("-D") a previous existing virtual service that we no long desire
// (c) Add ("-A") a virtual service that didn't exist before
// (d) Delete ("-d") a realserver that we no longer desire
// (e) Add ("-a") a realserver that didn't previously exist
// The rules-to-apply shouldn't include any rules that don't change,
// which means "appear in both configured and generated rules unchanged".
// This function can modify the array named "generated" - it splices rules out of it
// that already exist (appear in array named "configured")
func (i *ipvs) merge(configured, generated []string) []string {
	// generate full set of rules to apply including deletions
	rules := []string{}
	vsDeletes := []string{}
	rsDeletes := []string{}

	// Check if any existing rules don't have matching generated rules.  If
	// they don't, maybe change the "add" to an "edit" or generate an
	// appropriate delete rule.
	for _, existing := range configured {
		found := false
		for idx, gen := range generated {
			// A generated rule has a "-x N -y M" suffix, which won't appear on
			// a configured rule, at least if N == 0 and M == 0, the defaults.
			// Nevertheless, that generated rule is still equivalent to the
			// configured rule for our purposes. Check for prefix instead of
			// lexical equality.
			if strings.HasPrefix(gen, existing) {
				// While we're here, splice the new rule out of generated[], it already exists.
				generated = append(generated[:idx], generated[idx+1:]...)
				found = true
				break
			} else if strings.HasPrefix(gen, "-a") {
				// This just might be a weight changing: "-a -t 10.54.213.253:5678 -r 10.54.213.246:5678 -i -w X"
				// where the "X" is different between configured and generated.
				// This is pretty brittle, depends heavily on format of output
				// of "ipvsadm -Sn"
				genAry := strings.Split(gen, "-w ")
				existingAry := strings.Split(existing, "-w ")
				if len(genAry) == 2 && len(existingAry) == 2 {
					if genAry[0] == existingAry[0] && genAry[1] != existingAry[1] {
						// Weights are different. Make a "-e" for edit command
						edit := strings.Replace(gen, "-a", "-e", 1)
						i.logger.Debugf("Made -a command into -e command :%s:\n", edit)
						// Remove the "-a" rule from array "generated", on to array "rules"
						generated = append(generated[:idx], generated[idx+1:]...)
						rules = append(rules, edit)
						found = true // don't need to generate a "-d" for this
					}
				}
			}
		}
		if found {
			// existing rule is idential to some generated rule
			// in all relevant (IP:port) aspects, or it ended up as
			// an edit, so don't bother doing anything
			continue
		}
		// Need a deletion rule, as existing rule no longer has a virtual or real
		// server that should get packets routed to it.
		existing = strings.Replace(existing, "-A", "-D", -1)
		existing = strings.Replace(existing, "-a", "-d", -1)
		if strings.HasPrefix(existing, "-D") {
			vsDeletes = append(vsDeletes, strings.Join(strings.Split(existing, " ")[:3], " "))
		} else if strings.HasPrefix(existing, "-d") {
			rsDeletes = append(rsDeletes, strings.Join(strings.Split(existing, " ")[:5], " "))
		}
	}
	// Array "rules" might have "-e" edit commands in it already.
	// Do all the "-d" rules before the "-D" rules, otherwise
	// ipvadm -R says there's a problem.
	if len(rsDeletes) > 0 {
		rules = append(rules, rsDeletes...)
	}
	if len(vsDeletes) > 0 {
		rules = append(rules, vsDeletes...)
	}
	// if any generated rules remain ("-a" or "-A"), append them
	return append(rules, generated...)
}

// returns an error if the configurations generated from d.Nodes and d.ConfigMap
// are different than the configurations that are applied in IPVS. This enables for
// nodes and configmaps to be stored declaratively, and for configuration to be
// reconciled outside of a typical event loop.
// addresses passed in as param here must be the set of v4 and v6 addresses
func (i *ipvs) CheckConfigParity(nodes types.NodesList, config *types.ClusterConfig, addresses []string, newConfig bool) (bool, error) {
	// =======================================================
	// == Perform check whether we're ready to start working
	// =======================================================
	if nodes == nil || config == nil {
		return true, nil
	}

	// get desired set of VIP addresses
	vips := []string{}
	for ip, _ := range config.Config {
		vips = append(vips, string(ip))
	}

	for ip, _ := range config.Config6 {
		vips = append(vips, string(ip))
	}
	sort.Sort(sort.StringSlice(vips))

	// =======================================================
	// == Perform check on ipvs configuration
	// =======================================================
	// pull existing ipvs configurations
	ipvsConfigured, err := i.Get()
	if err != nil {
		return false, err
	}

	// generate desired ipvs configurations
	ipvsGenerated, err := i.generateRules(nodes, config)
	if err != nil {
		return false, fmt.Errorf("generating IPVS rules: %v", err)
	}

	// compare and return
	// XXX this might not be platform-independent...
	sort.Sort(sort.StringSlice(addresses))
	if !reflect.DeepEqual(vips, addresses) {
		return false, nil
	}

	return ipvsEquality(ipvsConfigured, ipvsGenerated, newConfig), nil
}

// Equality for the IPVS IP addresses currently existing (ipvsConfigured)
// and the IP addresses we want to be configured (ipvsGenerated) means that
// all addresses in ipvsConfigured have to exist in ipvsGenerated,
// and all addresses in ipvsGenerated have to exist in ipvsConfigured.
// This is like Set Theory's set equality: (A subset of B) and (B subset of A)
// Unfortunately, we have 2 arrays to determine "subset of", and the IP addresses
// don't appear the same way in each array.
func ipvsEquality(ipvsConfigured []string, ipvsGenerated []string, newConfig bool) bool {
	if len(ipvsConfigured) != len(ipvsGenerated) {
		return false
	}
	for _, existing := range ipvsConfigured {
		found := false
		for i, desired := range ipvsGenerated {
			// If it's a brand new configuration, weight don't matter, otherwise, they do
			// weights only appear on "-a" rules
			if newConfig && strings.HasPrefix(desired, "-a") {
				desiredAry := strings.Split(desired, "-w ")
				existingAry := strings.Split(existing, "-w ")
				if desiredAry[0] == existingAry[0] {
					ipvsGenerated = append(ipvsGenerated[:i], ipvsGenerated[i+1:]...)
					found = true
					break
				}
			} else if strings.HasPrefix(desired, existing) { // desired will have "-x 0 -y 0" suffix
				ipvsGenerated = append(ipvsGenerated[:i], ipvsGenerated[i+1:]...)
				found = true
				break
			}
		}
		if !found {
			// the IP address represented by value of "existing" isn't in desired IPs
			return false
		}
	}
	if len(ipvsGenerated) > 0 {
		// There's a new IP address desired that isn't configured
		return false
	}
	return true
}

// ipvsRules is a sortable string array comprised of the output of an ipvsadm -Sn command
// strings within this sortable are expected to match the followinf structure:
//
// action,?,vip,mode,realvip
// -A -t 172.27.223.81:80 -s wlc
// -A -t 172.27.223.81:82 -s wlc
// -a -t 172.27.223.81:82 -r 172.27.223.101:82 -g -w 1
// -a -t 172.27.223.81:82 -r 172.27.223.103:82 -g -w 1
//
// The following precedence rules will be applied:
// if vips dont match then vip < vip
// if mode don't match then s < r
// finally realvip < realvip

type ipvsRules []string

func (r ipvsRules) Len() int      { return len(r) }
func (r ipvsRules) Swap(i, j int) { r[i], r[j] = r[j], r[i] }
func (r ipvsRules) Less(i, j int) bool {
	iTokens := strings.Split(r[i], " ")
	jTokens := strings.Split(r[j], " ")

	if len(iTokens) < 5 || len(jTokens) < 5 {
		return true
	}

	iVIP, iMode, iRealServer := iTokens[2], iTokens[3], iTokens[4]
	jVIP, jMode, jRealServer := jTokens[2], jTokens[3], jTokens[4]

	if iVIP != jVIP {
		// vip addresses are lexicographically ordered,
		// but if they match, precedence is numeric on the basis of port

		// splitting out data to determine whether vips are the same
		iPair := strings.Split(iVIP, ":")
		jPair := strings.Split(jVIP, ":")
		if iPair[0] != jPair[0] {
			return iPair[0] < jPair[0]
		}

		// if the VIP is the same but the port differs, extract the port and compare
		iPort, _ := strconv.Atoi(iPair[1])
		jPort, _ := strconv.Atoi(jPair[1])
		return iPort < jPort
	}
	if iMode != jMode {
		return iMode > jMode // (-s is less than -r)
	}
	return iRealServer < jRealServer
}<|MERGE_RESOLUTION|>--- conflicted
+++ resolved
@@ -173,34 +173,25 @@
 	for vip, ports := range config.Config {
 		// Add rules for Frontend ipvsadm
 		for port, serviceConfig := range ports {
-<<<<<<< HEAD
 			// set rules for tcp / udp
+			var rule string
 			if serviceConfig.TCPEnabled {
-				rule := fmt.Sprintf(
+				rule = fmt.Sprintf(
 					"-A -t %s:%s -s %s",
 					vip,
 					port,
 					serviceConfig.IPVSOptions.Scheduler(),
 				)
-				rules = append(rules, rule)
 			}
 
 			if serviceConfig.UDPEnabled {
-				rule := fmt.Sprintf(
+				rule = fmt.Sprintf(
 					"-A -u %s:%s -s %s",
 					vip,
 					port,
 					serviceConfig.IPVSOptions.Scheduler(),
 				)
-				rules = append(rules, rule)
-			}
-=======
-			rule := fmt.Sprintf(
-				"-A -t %s:%s -s %s",
-				vip,
-				port,
-				serviceConfig.IPVSOptions.Scheduler(),
-			)
+			}
 
 			// flags default empty; only append if we have arguments
 			if serviceConfig.IPVSOptions.Flags != "" {
@@ -208,7 +199,6 @@
 			}
 
 			rules = append(rules, rule)
->>>>>>> 32c6b761
 		}
 	}
 
@@ -234,6 +224,7 @@
 			nodeSettings := getNodeWeightsAndLimits(eligibleNodes, serviceConfig, i.weightOverride, i.defaultWeight)
 			for _, n := range eligibleNodes {
 				// ipvsadm -a -t $VIP_ADDR:<port> -r $backend:<port> -g -w 1 -x 0 -y 0
+
 				if serviceConfig.TCPEnabled {
 					rule := fmt.Sprintf(
 						"-a -t %s:%s -r %s:%s -%s -w %d -x %d -y %d",
@@ -259,10 +250,10 @@
 					)
 					rules = append(rules, rule)
 				}
-
-			}
-		}
-	}
+			}
+		}
+	}
+
 	sort.Sort(ipvsRules(rules))
 	return rules, nil
 }
@@ -298,67 +289,6 @@
 					port,
 					serviceConfig.IPVSOptions.Scheduler(),
 				)
-
-				rules = append(rules, rule)
-			}
-		}
-	}
-
-	sort.Sort(ipvsRules(rules))
-	return rules, nil
-}
-
-// generateRules takes a list of nodes and a clusterconfig and creates a complete
-// set of IPVS rules for application.
-// In order to accept IPVS Options, what do we do?
-//
-func (i *ipvs) generateRulesV6(nodes types.NodesList, config *types.ClusterConfig) ([]string, error) {
-	rules := []string{}
-
-	for vip, ports := range config.Config6 {
-		// Add rules for Frontend ipvsadm
-		for port, serviceConfig := range ports {
-			rule := fmt.Sprintf(
-				"-A -t [%s]:%s -s %s",
-				vip,
-				port,
-				serviceConfig.IPVSOptions.Scheduler(),
-			)
-			rules = append(rules, rule)
-		}
-	}
-
-	// filter to just eligible nodes. right now this can be done at the
-	// outer scope, but if nodes are to be filtered on the basis of endpoints,
-	// this functionality may need to move to the inner loop.
-	eligibleNodes := types.NodesList{}
-	for _, node := range nodes {
-		eligible, reason := node.IsEligibleBackendV6(config.NodeLabels, i.nodeIP, i.ignoreCordon)
-		if !eligible {
-			i.logger.Debugf("node %s deemed ineligible. %v", i.nodeIP, reason)
-			continue
-		}
-		eligibleNodes = append(eligibleNodes, node)
-	}
-
-	// Next, we iterate over vips, ports, _and_ nodes to create the backend definitions
-	for vip, ports := range config.Config6 {
-		// Now iterate over the whole set of services and all of the nodes for each
-		// service writing ipvsadm rules for each element of the full set
-		for port, serviceConfig := range ports {
-			nodeSettings := getNodeWeightsAndLimits(eligibleNodes, serviceConfig, i.weightOverride, i.defaultWeight)
-			for _, n := range eligibleNodes {
-				// ipvsadm -a -t $VIP_ADDR:<port> -r $backend:<port> -g -w 1 -x 0 -y 0
-				rule := fmt.Sprintf(
-					"-a -t [%s]:%s -r [%s]:%s -%s -w %d -x %d -y %d",
-					vip, port,
-					n.IPV6(), port,
-					nodeSettings[n.IPV6()].forwardingMethod,
-					nodeSettings[n.IPV6()].weight,
-					nodeSettings[n.IPV6()].uThreshold,
-					nodeSettings[n.IPV6()].lThreshold,
-				)
-
 				rules = append(rules, rule)
 			}
 		}
